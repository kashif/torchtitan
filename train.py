--- conflicted
+++ resolved
@@ -244,17 +244,11 @@
     # train loop
     logger.info(
         f"Training starts at step {train_state.step + 1}, "
-<<<<<<< HEAD
-        f"with local batch size: {job_config.training.batch_size}, "
-        f"sequence length: {job_config.training.seq_len}, "
-        f"total steps: {job_config.training.steps}({job_config.training.warmup_steps}), "
-=======
         f"with local batch size {job_config.training.batch_size}, "
         f"global batch size {job_config.training.batch_size * dp_degree}, "
         f"sequence length {job_config.training.seq_len}, "
         f"total steps {job_config.training.steps} "
         f"(warmup {job_config.training.warmup_steps})"
->>>>>>> 40f79d79
     )
     with maybe_enable_profiling(
         job_config, global_step=train_state.step
